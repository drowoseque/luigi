--- conflicted
+++ resolved
@@ -114,16 +114,4 @@
         self.assertTrue(self.fs.exists(self.path3))
 
     def test_listdir(self):
-<<<<<<< HEAD
-        self.assertEqual(sorted([self.path, self.path2]), sorted(self.fs.listdir("/tmp")))
-
-
-class TestImportMockFile(unittest.TestCase):
-
-    def test_mockfile(self):
-        from luigi.mock import MockFile
-        with self.assertWarnsRegex(DeprecationWarning, r'MockFile has been renamed MockTarget'):
-            self.assertTrue(isinstance(MockFile('foo'), MockTarget))
-=======
-        self.assertEqual(sorted([self.path, self.path2]), sorted(self.fs.listdir("/tmp")))
->>>>>>> d9ce66a2
+        self.assertEqual(sorted([self.path, self.path2]), sorted(self.fs.listdir("/tmp")))
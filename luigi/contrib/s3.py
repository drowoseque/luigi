--- conflicted
+++ resolved
@@ -467,11 +467,7 @@
             mp.complete_upload()
             return mp.key_name
 
-<<<<<<< HEAD
-        except Exception:
-=======
         except BaseException:
->>>>>>> 8ae5b659
             logger.info('Error during multipart s3 copy for %s/%s to %s/%s...', src_bucket, src_key, dst_bucket, dst_key)
             # cancel the copy so we don't get charged for storage consumed by copied parts
             if mp:

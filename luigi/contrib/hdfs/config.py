--- conflicted
+++ resolved
@@ -23,10 +23,6 @@
 import random
 import luigi
 import luigi.configuration
-<<<<<<< HEAD
-import warnings
-=======
->>>>>>> d3767a15
 import os
 import getpass
 
@@ -76,24 +72,7 @@
     the [hdfs] section. It will return the client that retains backwards
     compatibility when 'client' isn't configured.
     """
-<<<<<<< HEAD
-    config = hdfs()
-    custom = config.client
-    conf_usinf_snakebite = [
-        "snakebite_with_hadoopcli_fallback",
-        "snakebite",
-    ]
-    if custom in conf_usinf_snakebite:
-        warnings.warn(
-            "snakebite client not compatible with python3 at the moment"
-            "falling back on hadoopcli",
-            stacklevel=2
-        )
-        return "hadoopcli"
-    return custom
-=======
     return hdfs().client
->>>>>>> d3767a15
 
 
 def tmppath(path=None, include_unix_username=True):

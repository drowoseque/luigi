--- conflicted
+++ resolved
@@ -99,12 +99,9 @@
 
 branches:
   only:
-<<<<<<< HEAD
     - master
     - py2-deprecation
-=======
-    - /.*/
->>>>>>> 9c297bd5
+
 
 notifications:
   email: false